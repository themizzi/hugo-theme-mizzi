--- conflicted
+++ resolved
@@ -8,9 +8,5 @@
 Thumbs.db
 resources/_gen/
 
-<<<<<<< HEAD
-# Playwright test artifacts
-=======
 # Playwright
->>>>>>> 20eab947
 test-results/