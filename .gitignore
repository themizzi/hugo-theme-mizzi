# Hugo build artifacts
public/
resources/_gen/
hugo_stats.json

# OS files
.DS_Store
Thumbs.db
resources/_gen/

<<<<<<< HEAD
=======
# Playwright
>>>>>>> 7a21b47d
test-results/<|MERGE_RESOLUTION|>--- conflicted
+++ resolved
@@ -8,8 +8,5 @@
 Thumbs.db
 resources/_gen/
 
-<<<<<<< HEAD
-=======
 # Playwright
->>>>>>> 7a21b47d
 test-results/