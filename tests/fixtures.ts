--- conflicted
+++ resolved
@@ -106,9 +106,8 @@
     title: 'Theme Test Site',
   };
 
-<<<<<<< HEAD
-  // Base Hugo config
-  const hugoConfig = Object.entries(defaultConfig)
+  // Use custom Hugo config if provided, otherwise use default
+  const hugoConfigContent = config.hugoConfig || Object.entries(defaultConfig)
     .map(([key, value]) => `${key} = "${value}"`)
     .join('\n');
 
@@ -125,15 +124,7 @@
   home = ["HTML", "RSS", "SearchIndex"]
 `;
 
-  fs.writeFileSync(path.join(tmpDir, 'config', '_default', 'hugo.toml'), hugoConfig + searchConfig);
-=======
-  // Use custom Hugo config if provided, otherwise use default
-  const hugoConfigContent = config.hugoConfig || Object.entries(defaultConfig)
-    .map(([key, value]) => `${key} = "${value}"`)
-    .join('\n');
-
-  fs.writeFileSync(path.join(tmpDir, 'config', '_default', 'hugo.toml'), hugoConfigContent);
->>>>>>> 7a21b47d
+  fs.writeFileSync(path.join(tmpDir, 'config', '_default', 'hugo.toml'), hugoConfigContent + searchConfig);
 
   // Write params.toml if provided
   if (config.params) {
